// Needed for `do_async!`.
#![feature(fn_traits)]

use std::fmt::Display;

pub use aleph_client::{
    create_connection, keypair_from_string, send_xt, try_send_xt, Connection, KeyPair,
};

pub use event_listening::{
<<<<<<< HEAD
    with_event_listening, BareEvent, Event, EventKind, ListeningError, SingleEventListener,
    TransferEvent,
=======
    Event, EventKind, ListeningError, SingleEventListener, Transfer as TransferEvent,
>>>>>>> 4daa8a0f
};

mod event_listening;
mod macros;

/// Creates a new derived `KeyPair` from provided `seed` as a derivation path.
/// The base seed is empty by default, but can be overridden with env `SECRET_PHRASE_SEED`.
/// Assumes that `seed` is already prefixed with a derivation delimiter (either `/` or `//`).
pub fn keypair_derived_from_seed<S: AsRef<str> + Display>(seed: S) -> KeyPair {
    let base_seed = option_env!("SECRET_PHRASE_SEED").unwrap_or("");
    let full_seed = format!("{}{}", base_seed, seed);
    keypair_from_string(&*full_seed)
}

/// A single token is 10^12 rappens. This value corresponds to the constants defined in
/// `aleph-node::primitives` (`TOKEN_DECIMALS` and `TOKEN`).
pub const DECIMALS: u128 = 1_000_000_000_000;

pub const fn real_amount(scaled: &u64) -> u128 {
    *scaled as u128 * DECIMALS
}<|MERGE_RESOLUTION|>--- conflicted
+++ resolved
@@ -8,12 +8,8 @@
 };
 
 pub use event_listening::{
-<<<<<<< HEAD
-    with_event_listening, BareEvent, Event, EventKind, ListeningError, SingleEventListener,
-    TransferEvent,
-=======
-    Event, EventKind, ListeningError, SingleEventListener, Transfer as TransferEvent,
->>>>>>> 4daa8a0f
+    with_event_listening, Event, EventKind, ListeningError, SingleEventListener,
+    Transfer as TransferEvent,
 };
 
 mod event_listening;
