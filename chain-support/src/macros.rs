--- conflicted
+++ resolved
@@ -1,5 +1,5 @@
 /// `clone_args` expects non-empty sequence of arguments to be cloned.
-/// There are 4 handled types of argument:
+/// There are 5 handled types of argument:
 /// - *variable passed by value* (`$i:ident`): this one is simply cloned
 ///   to a new variable with the same name, so this snippet:
 ///   ```no_run
@@ -35,6 +35,15 @@
 ///
 /// - *field passed by reference* (`& $self:ident . $i:ident`): this is handled
 ///   exactly the same as in the previous case, no difference;
+///
+/// - *value or expression* (`$e:expr`): this is completely ignored; no cloning;
+///   so this snippet:
+///   ```no_run
+///     use chain_support::clone_args;
+///
+///     clone_args!(4);
+///   ```
+///   does nothing.
 ///
 /// *Note:* Of course these rules are not perfectly safe, e.g. `ident` will
 /// be matched against keyword, which will fail to compile. Please use it
@@ -51,12 +60,10 @@
         let $i = $self.$i.clone();
     };
 
-<<<<<<< HEAD
+    // value as a single argument
     ($e:expr) => {};
 
-=======
     // variable as the first argument
->>>>>>> 90c98f97
     ($(&)? $i:ident, $($rest:tt)*) => {
         let $i = $i.clone();
         $crate::clone_args!($($rest)*);
@@ -68,6 +75,7 @@
         $crate::clone_args!($($rest)*);
     };
 
+    // value as the first argument
     ($e:expr, $($rest:tt)*) => {
         $crate::clone_args!($($rest)*);
     };
@@ -83,7 +91,7 @@
 ///
 /// The accumulator is separated with `;` from target args.
 ///
-/// Similarly to `clone_args`, there are 4 categories of expected arguments:
+/// Similarly to `clone_args`, there are 5 categories of expected arguments:
 /// - *variable passed by value* (`$i:ident`): this one will be translated to the same name
 /// - *variable passed by reference* (`& $i:ident`): this one will be translated to the same
 ///   name, however, the counterpart will be taken by reference
@@ -91,6 +99,8 @@
 ///   field name
 /// - *field passed by reference* (`& $self:ident . $i:ident`): this one will be translated
 ///   to the field name, however, the counterpart will be taken by reference
+/// - *value or expression* (`$e:expr`): this one will be simply copied (syntactically, no
+///   real copying).
 ///
 /// For example, this snippet:
 /// ```no_run
@@ -152,16 +162,14 @@
         )
     };
 
-<<<<<<< HEAD
+    // the last argument is a value
     (($($acc:tt)*); $e:expr) => {
         $crate::exchange_args_with_cloned!(
             ($($acc)* $e);
         )
     };
 
-=======
     // the first argument is a variable passed by value
->>>>>>> 90c98f97
     (($($acc:tt)*); $i:ident, $($rest:tt)*) => {
         $crate::exchange_args_with_cloned!(
             ($($acc)* $i,);
@@ -193,6 +201,7 @@
         )
     };
 
+    // the first argument is a value
     (($($acc:tt)*); $e:expr, $($rest:tt)*) => {
         $crate::exchange_args_with_cloned!(
             ($($acc)* $e,);
