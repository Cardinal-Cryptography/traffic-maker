--- conflicted
+++ resolved
@@ -21,12 +21,7 @@
                 scenario_views: vec![],
                 scroll_state: scrollable::State::new(),
             },
-<<<<<<< HEAD
-            Some(scenarios) => {
-                let mut scenarios = scenarios;
-=======
             Some(mut scenarios) => {
->>>>>>> 2bcfb0b9
                 scenarios.sort_by_key(|s| s.ident.0.clone());
                 OverviewPage {
                     scenario_views: scenarios
