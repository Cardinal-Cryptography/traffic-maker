# Traffic Maker 🚦

The code in this repository aims at filling two objectives:
1. real-world **traffic simulation** on a blockchain - obviously in a simplified way
2. **comprehensive testing** of all available features and functionalities - kinda E2E-tests on steroids

## Installation and usage
Apart from Rust version specified in `rust-toolchain` you do not need anything more.

To run the default scenario suite, you need a running chain with some node accessible via ws port.
Then you can run:
```shell
cargo build --release
./target/release/bin
```
<<<<<<< HEAD
The configuration file is `Timetable.toml`.
There you can specify:
 - `node` (by default `127.0.0.1:9944`): it is the web socket address to which bots will connect
 - `protocol` (by default `ws://`): you can specify whether to use ssl
 - `expose_host` (by default `127.0.0.1:8080`): where to publish statistics
 - which bots to launch
=======
The default node address is `127.0.0.1:9944`, so for that you do not need to specify `--node` option.

**Note:** For now, only `ws` ports are achievable. For `wss` support we must wait for changes to `aleph-client`.

Currently, there is only one scenario available - `SimpleTransferScenario`, running every 15 seconds.
More scenarios and easy configuration are coming soon.
>>>>>>> 6a353a37

Statistics are exposed at `expose_host` address, which by default is `127.0.0.1:8080`.
Data is served at two endpoints: `/details` (brief information about every launched scenario) and `/logs` (logs from particular scenario).

## Development

### Project structure
 - `bin` (binary) crate serves for just launching the application from command line and providing environment configuration
 - `chain-support` crate is a library providing functionality for chain interaction, useful in scenario development
 - `scenarios` is a collection of independent crates, each focusing on different testing aspect; something like `frame` directory for pallets crates in Substrate repository
 - `traffic` lib crate is responsible for scheduling and launching scenarios
 
### Adding new scenarios and deployment
TBA<|MERGE_RESOLUTION|>--- conflicted
+++ resolved
@@ -13,21 +13,12 @@
 cargo build --release
 ./target/release/bin
 ```
-<<<<<<< HEAD
 The configuration file is `Timetable.toml`.
 There you can specify:
  - `node` (by default `127.0.0.1:9944`): it is the web socket address to which bots will connect
  - `protocol` (by default `ws://`): you can specify whether to use ssl
  - `expose_host` (by default `127.0.0.1:8080`): where to publish statistics
  - which bots to launch
-=======
-The default node address is `127.0.0.1:9944`, so for that you do not need to specify `--node` option.
-
-**Note:** For now, only `ws` ports are achievable. For `wss` support we must wait for changes to `aleph-client`.
-
-Currently, there is only one scenario available - `SimpleTransferScenario`, running every 15 seconds.
-More scenarios and easy configuration are coming soon.
->>>>>>> 6a353a37
 
 Statistics are exposed at `expose_host` address, which by default is `127.0.0.1:8080`.
 Data is served at two endpoints: `/details` (brief information about every launched scenario) and `/logs` (logs from particular scenario).
