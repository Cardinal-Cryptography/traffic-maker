--- conflicted
+++ resolved
@@ -11,15 +11,7 @@
     compose_call, compose_extrinsic, AccountId, GenericAddress, Pair, XtStatus,
 };
 
-<<<<<<< HEAD
-use chain_support::{do_async, keypair_derived_from_seed, with_event_listening, BareEvent};
-use common::{Ident, Scenario, ScenarioError, ScenarioLogging};
-use scenarios_support::parse_interval;
-
-use crate::try_transfer;
-=======
 use crate::{parse_interval, try_transfer};
->>>>>>> 4daa8a0f
 
 /// We operate on an account pool based on this seed. The final seeds will have
 /// a form of `RANDOM_TRANSFER_SEED{i: usize}`.
@@ -248,14 +240,9 @@
         let connection = self.connection.clone().set_signer(pairs[0].sender.clone());
         let xt = compose_extrinsic!(connection, "Utility", "batch", xts);
 
-<<<<<<< HEAD
         let batch_result = with_event_listening(
-=======
-        let sel = SingleEventListener::new(&connection, BatchCompleted {}).await?;
-        let batch_result = try_send_xt(
->>>>>>> 4daa8a0f
             &connection,
-            BareEvent::from(("Utility", "BatchCompleted")),
+            BatchCompleted {},
             Duration::from_secs(1),
             async {
                 try_send_xt(
