use std::time::Duration;

use log::info;

use chain_support::{
    account::{get_free_balance, new_derived_account_from_seed},
    transfer::transfer,
    Account, Connection,
};
use common::{Ident, Scenario};

/// Keeps two accounts: `sender` and `receiver`. Once in the `interval`,
/// `sender` sends `transfer_value` units to `receiver`.
#[derive(Clone)]
pub struct SimpleTransferScenario {
    ident: Ident,
    sender: Account,
    receiver: Account,
    interval: Duration,
    transfer_value: u128,
    connection: Connection,
}

impl SimpleTransferScenario {
<<<<<<< HEAD
    pub fn new(connection: &Connection, ident: Ident, interval: Duration) -> Self {
        let sender = new_account_from_seed("//SimpleTransferSender");
        let receiver = new_account_from_seed("//SimpleTransferReceiver");
=======
    pub fn new(connection: &Connection, interval: Duration) -> Self {
        let sender = new_derived_account_from_seed("//SimpleTransferSender");
        let receiver = new_derived_account_from_seed("//SimpleTransferReceiver");
>>>>>>> 6a353a37

        let transfer_value = 1_000_000_000;

        SimpleTransferScenario {
            ident,
            sender,
            receiver,
            interval,
            transfer_value,
            connection: connection.clone(),
        }
    }
}

#[async_trait::async_trait]
impl Scenario for SimpleTransferScenario {
    fn interval(&self) -> Duration {
        self.interval
    }

    async fn play(&mut self) -> bool {
        info!(target: self.ident.0.as_str(), "Ready to go");
        let receiver_balance_before = get_free_balance(&self.receiver, &self.connection);
        transfer(
            &self.connection,
            &self.sender,
            &self.receiver,
            self.transfer_value,
        );
        let receiver_balance_after = get_free_balance(&self.receiver, &self.connection);
        info!(target: self.ident.0.as_str(), "Almost done");

        receiver_balance_after == receiver_balance_before + self.transfer_value
    }

    fn ident(&self) -> Ident {
        self.ident.clone()
    }
}<|MERGE_RESOLUTION|>--- conflicted
+++ resolved
@@ -22,15 +22,9 @@
 }
 
 impl SimpleTransferScenario {
-<<<<<<< HEAD
     pub fn new(connection: &Connection, ident: Ident, interval: Duration) -> Self {
-        let sender = new_account_from_seed("//SimpleTransferSender");
-        let receiver = new_account_from_seed("//SimpleTransferReceiver");
-=======
-    pub fn new(connection: &Connection, interval: Duration) -> Self {
         let sender = new_derived_account_from_seed("//SimpleTransferSender");
         let receiver = new_derived_account_from_seed("//SimpleTransferReceiver");
->>>>>>> 6a353a37
 
         let transfer_value = 1_000_000_000;
 
